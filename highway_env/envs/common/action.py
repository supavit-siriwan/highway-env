--- conflicted
+++ resolved
@@ -303,12 +303,9 @@
         return ContinuousAction(env, **config)
     elif config["type"] == "DiscreteMetaAction":
         return DiscreteMetaAction(env, **config)
-<<<<<<< HEAD
     elif config["type"] == "MyAction":
         return MyAction(env, **config)
-=======
     elif config["type"] == "MultiAgentAction":
         return MultiAgentAction(env, **config)
->>>>>>> d6ef0d6d
     else:
         raise ValueError("Unknown action type")